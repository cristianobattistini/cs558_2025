--- conflicted
+++ resolved
@@ -19,11 +19,7 @@
 
 ## SET TRAINING PARAMETERS, AUTO MODEL NAME SAVER
 use_obstacles = False
-<<<<<<< HEAD
 total_timesteps = 9999999
-=======
-total_timesteps = 500000
->>>>>>> 87a9987a
 model_name = f"ppo_model_{int(total_timesteps/1000)}k_no_obstacles" if not use_obstacles else f"ppo_model_{int(total_timesteps/1000)}k_with_obstacles"
 
 load_existing_model = False  # Set to True to load an existing model
@@ -49,7 +45,6 @@
         env,
         verbose=1,
         tensorboard_log=log_dir,
-<<<<<<< HEAD
         device="cuda",
         n_steps=4096,              # Smaller, more frequent rollouts
         batch_size=1024,           # A quarter of n_steps
@@ -60,11 +55,7 @@
         clip_range=0.2,            # Standard
         ent_coef=0.01,             # Encourage exploration
         policy_kwargs=dict(net_arch=[128, 128])  # Slightly wider network
-=======
         #policy_kwargs=dict(net_arch=[128, 128])  # 2 hidden layers, 128 neurons each
-        n_steps=6000,  # Number of steps to collect before updating the model
-        n_epochs=10,  # Number of epochs to train on each batch
-
     )
 
     ## PRETRAININ USING BC
@@ -83,7 +74,6 @@
         batch_size=64,
         learning_rate=1e-4,
         verbose=1
->>>>>>> 87a9987a
     )
 
 
