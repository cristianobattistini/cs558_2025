# evaluate_rl.py
import sys
import os
import time
import numpy as np
from stable_baselines3 import PPO
import matplotlib.pyplot as plt
from stable_baselines3.common.vec_env import DummyVecEnv
from a1_rl_env import A1GymEnv

sys.path.append(os.path.abspath(os.path.join(os.path.dirname(__file__), '..')))
os.environ["KMP_DUPLICATE_LIB_OK"] = "TRUE"

# 1) DummyVecEnv
eval_env = DummyVecEnv([lambda: A1GymEnv(use_obstacles=False, robot='roomba', sim_step=1./240., cell_size=1.2, gui=True)])

<<<<<<< HEAD
model = PPO.load("ppo_model_9999k_no_obstacles")
=======
model = PPO.load("ppo_model_1000k_no_obstacles")
>>>>>>> 87a9987a

obs = eval_env.reset()  # shape (1, obs_dim)
done = [False]
x_vals, y_vals = [], []
total_reward = 0

while not done[0]:
    action, _ = model.predict(obs, deterministic=False)  # shape (1, act_dim)
    obs, rewards, done, trunc = eval_env.step(action)   # obs shape (1, obs_dim)
    total_reward += rewards[0]
    x_vals.append(obs[0][0])
    y_vals.append(obs[0][1])


print(f"Total episode reward: {total_reward:.2f}")

plt.figure()
plt.plot(x_vals, y_vals, marker='o', label='RL Agent Path')
plt.xlabel('X Position')
plt.ylabel('Y Position')
plt.title('RL Agent Trajectory')
plt.legend()
plt.grid(True)
plt.show()

eval_env.close()<|MERGE_RESOLUTION|>--- conflicted
+++ resolved
@@ -14,11 +14,7 @@
 # 1) DummyVecEnv
 eval_env = DummyVecEnv([lambda: A1GymEnv(use_obstacles=False, robot='roomba', sim_step=1./240., cell_size=1.2, gui=True)])
 
-<<<<<<< HEAD
-model = PPO.load("ppo_model_9999k_no_obstacles")
-=======
 model = PPO.load("ppo_model_1000k_no_obstacles")
->>>>>>> 87a9987a
 
 obs = eval_env.reset()  # shape (1, obs_dim)
 done = [False]
